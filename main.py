# GoonBot main.py — queues, check-in, promotions, scheduling
# Exact behavior:
# - Main Event Embed -> EVENT_SIGNUP_CHANNEL_ID (aka RAID_DUNGEON_EVENT_SIGNUP_CHANNEL_ID)
# - Sherpa Signup Embed -> RAID_SIGN_UP_CHANNEL_ID (✅ to claim Sherpa; overflow -> Sherpa Backup)
# - Sherpa Announcement -> GENERAL_SHERPA_CHANNEL_ID (pings SHERPA_ROLE_ID if set; points to Sherpa signup post)
# - T-2h before start (if player slots remain): add ✅ to main embed + single LFG nudge in LFG_CHAT_CHANNEL_ID
# - DM the entire queue with Confirm buttons; confirming joins as participant; no response = nothing
# - Colors based on category; optional activity images from ./assets/** by fuzzy filename match
# - Reminders at T-2h, T-30m, and start; survey DM 3h after start

import os
import asyncio
from datetime import datetime, timedelta
from typing import Dict, List, Optional, Set, Tuple

import discord
from discord import app_commands
from discord.ext import commands

try:
    from zoneinfo import ZoneInfo  # Python 3.9+
except Exception:
    ZoneInfo = None

# ---------------------------
# Config & Environment
# ---------------------------

def _env_int(*names) -> Optional[int]:
    for n in names:
        v = os.getenv(n)
        if v is not None and str(v).strip() != "":
            try:
                return int(str(v).strip())
            except Exception:
                return None
    return None

GENERAL_CHANNEL_ID            = _env_int("GENERAL_CHANNEL_ID")
GENERAL_SHERPA_CHANNEL_ID     = _env_int("GENERAL_SHERPA_CHANNEL_ID")
LFG_CHAT_CHANNEL_ID           = _env_int("LFG_CHAT_CHANNEL_ID")
RAID_QUEUE_CHANNEL_ID         = _env_int("RAID_QUEUE_CHANNEL_ID")
RAID_SIGN_UP_CHANNEL_ID       = _env_int("RAID_SIGN_UP_CHANNEL_ID")  # Sherpa signup channel
SHERPA_ASSISTANT_ROLE_ID      = _env_int("SHERPA_ASSISTANT_ROLE_ID")
SHERPA_ROLE_ID                = _env_int("SHERPA_ROLE_ID")
EVENT_SIGNUP_CHANNEL_ID       = _env_int("RAID_DUNGEON_EVENT_SIGNUP_CHANNEL_ID", "EVENT_SIGNUP_CHANNEL_ID")  # Main event embed

FOUNDER_USER_ID               = os.getenv("FOUNDER_USER_ID")  # str

# ---------------------------
# Intents & Bot
# ---------------------------

INTENTS = discord.Intents.default()
INTENTS.members = True
INTENTS.message_content = True

bot = commands.Bot(command_prefix="!", intents=INTENTS)

# ---------------------------
# Data Stores
# ---------------------------

SCHEDULES: Dict[int, Dict[str, object]] = {}
QUEUES: Dict[str, List[int]] = {}
CHECKED: Dict[str, Set[int]] = {}

# ---------------------------
# External Helpers (project)
# ---------------------------
from presets_loader import load_presets
from env_safety import get_token

try:
    PRESETS = load_presets() or {}
except Exception:
    PRESETS = {}

ALL_ACTIVITIES: List[str] = []
for v in PRESETS.values():
    if isinstance(v, list):
        ALL_ACTIVITIES.extend(v)

# ---------------------------
# Utilities
# ---------------------------

def _ensure_queue(activity: str) -> List[int]:
    return QUEUES.setdefault(activity, [])

def _ensure_checked(activity: str) -> Set[int]:
    return CHECKED.setdefault(activity, set())

def _cap_for_activity(activity: str) -> int:
    a = (activity or "").lower()
    if any(k in a for k in ("raid", "vault", "wish", "garden", "crota", "salvation")): return 6
    if any(k in a for k in ("dungeon", "pit", "crypt", "deep", "spire")): return 3
    return 6

def _is_sherpa(member: discord.Member) -> bool:
    try:
        return any(r.name.lower().startswith("sherpa") for r in member.roles)
    except Exception:
        return False

def _is_sherpa_assistant(member: discord.Member) -> bool:
    try:
        if SHERPA_ASSISTANT_ROLE_ID:
            return any(r.id == int(SHERPA_ASSISTANT_ROLE_ID) for r in member.roles)
        return any(r.name.lower() == "sherpa assistant" for r in member.roles)
    except Exception:
        return False

async def _activity_autocomplete(interaction: discord.Interaction, current: str) -> List[app_commands.Choice[str]]:
    cur = (current or "").lower()
    out: List[app_commands.Choice[str]] = []
    for act in ALL_ACTIVITIES:
        if not cur or cur in act.lower():
            out.append(app_commands.Choice(name=act, value=act))
            if len(out) >= 25:
                break
    return out

def _activity_color(activity: str) -> int:
    a = (activity or "").lower()
    try:
        for key, items in PRESETS.items():
            if activity in items:
                if key == "raids": return 0xE6B500  # gold
                if key == "dungeons": return 0x8A2BE2  # purple
                if key == "exotic_activities": return 0x00CED1  # teal
    except Exception:
        pass
    if any(k in a for k in ("raid", "vault", "wish", "garden", "crota", "salvation")): return 0xE6B500
    if any(k in a for k in ("dungeon", "pit", "crypt", "deep", "spire")): return 0x8A2BE2
    return 0x2F3136  # neutral

async def _send_to_channel_id(channel_id: Optional[int], content: Optional[str] = None, *, embed: Optional[discord.Embed] = None, file: Optional[discord.File] = None):
    try:
        if not channel_id:
            return None
        ch = bot.get_channel(int(channel_id)) or await bot.fetch_channel(int(channel_id))
        if not ch:
            return None
        if file and embed:
            return await ch.send(content=content, embed=embed, file=file)
        if embed:
            return await ch.send(content=content, embed=embed)
        return await ch.send(content=content)
    except Exception as e:
        print("_send_to_channel_id error:", e)
        return None

def _find_activity_image(activity: str) -> Optional[str]:
    aset = os.path.join(os.path.dirname(__file__), "assets")
    if not os.path.isdir(aset):
        return None
    activity_key = ''.join(ch.lower() for ch in (activity or "") if ch.isalnum() or ch.isspace()).strip()
    if not activity_key:
        return None
    tokens = [t for t in activity_key.split() if t]
    best = None
    best_score = 0
    for root, _, files in os.walk(aset):
        for fn in files:
            name = os.path.splitext(fn)[0].lower()
            score = sum(1 for t in tokens if t in name)
            if score > best_score:
                best_score = score
                best = os.path.join(root, fn)
    return best if best_score > 0 else None

def _apply_activity_image(embed: discord.Embed, activity: str) -> Tuple[discord.Embed, Optional[discord.File]]:
    img = _find_activity_image(activity)
    file = None
    if img:
        try:
            filename = os.path.basename(img)
            file = discord.File(img, filename=filename)
            embed.set_image(url=f"attachment://{filename}")
        except Exception:
            file = None
    return embed, file

def _parse_date_time_to_epoch(date_iso: str, time_part: str, tz_name: Optional[str] = None) -> Optional[int]:
    try:
        dt = datetime.strptime(f"{date_iso} {time_part}", "%Y-%m-%d %H:%M")
        if tz_name and ZoneInfo:
            try:
                tz = ZoneInfo(tz_name)
                dt = dt.replace(tzinfo=tz)
            except Exception:
                pass
        if dt.tzinfo:
            return int(dt.timestamp())
        if ZoneInfo:
            dt = dt.replace(tzinfo=ZoneInfo("UTC"))
        return int(dt.timestamp())
    except Exception:
        return None

# ---------------------------
# Permissions
# ---------------------------

def founder_only():
    async def predicate(interaction: discord.Interaction) -> bool:
        if interaction.guild is None:
            raise app_commands.CheckFailure("Use this in a server.")
        if not FOUNDER_USER_ID:
            return True
        try:
            return interaction.user.id == int(FOUNDER_USER_ID)
        except Exception:
            return False
    return app_commands.check(predicate)

def _is_promoter_or_founder(interaction: discord.Interaction, data: Optional[Dict[str, object]] = None) -> bool:
    try:
        uid = int(interaction.user.id)
        if FOUNDER_USER_ID and uid == int(FOUNDER_USER_ID):
            return True
        if data and "promoter_id" in data and int(data["promoter_id"]) == uid:
            return True
    except Exception:
        pass
    return False

# ---------------------------
# Embeds
# ---------------------------

async def _render_event_embed(guild: Optional[discord.Guild], activity: str, data: Dict[str, object]) -> Tuple[discord.Embed, Optional[discord.File]]:
    title = f"{activity} — Event"
    desc = str(data.get("desc", "") or "")
    embed = discord.Embed(title=title, description=desc, color=_activity_color(activity))
    when = data.get("when_text")
    embed.add_field(name="When", value=when or "TBD", inline=False)
    cap = data.get("capacity")
    embed.add_field(name="Capacity", value=str(cap), inline=True)

    promoter_id = data.get("promoter_id")
    if promoter_id:
        embed.add_field(name="Scheduled by", value=f"<@{promoter_id}>", inline=True)
        try:
<<<<<<< HEAD
            member = guild.get_member(int(promoter_id)) if guild and promoter_id else None
            if member and member.avatar: embed.set_thumbnail(url=member.avatar.url)
        except Exception:
            pass
=======
            if FOUNDER_USER_ID and interaction.user.id == int(FOUNDER_USER_ID):
                return True
        except Exception:
            pass
        if isinstance(interaction.user, discord.Member):
            # fallback by role name in case founder id not set
            if any(r.name.lower() == "founder" for r in interaction.user.roles):
                return True
        raise app_commands.CheckFailure("You are not authorized to use this command.")
    return app_commands.check(predicate)
>>>>>>> 0fce154d

    sherpas: Set[int] = data.get("sherpas") or set()  # type: ignore
    s_backups: Set[int] = data.get("sherpa_backup") or set()  # type: ignore
    players: List[int] = data.get("players", []) or []  # type: ignore
    backups: List[int] = data.get("backups", []) or []  # type: ignore

    if sherpas:
        embed.add_field(name="Sherpas", value=", ".join(f"<@{int(x)}>" for x in list(sherpas)[:10]), inline=False)
    if s_backups:
        embed.add_field(name=f"Sherpa Backups ({len(s_backups)})", value="\n".join(f"<@{int(x)}>" for x in list(s_backups)[:10]), inline=False)
    if players:
        embed.add_field(name=f"Players ({len(players)})", value="\n".join(f"<@{p}>" for p in players), inline=False)
    if backups:
        embed.add_field(name=f"Backups ({len(backups)})", value="\n".join(f"<@{b}>" for b in backups), inline=False)

    embed_with_img, attachment = _apply_activity_image(embed, activity)
    return embed_with_img, attachment

# ---------------------------
# Lifecycle
# ---------------------------

@bot.event
async def on_ready():
    try:
        await bot.tree.sync()
    except Exception as e:
        print("Slash sync failed:", e)
    if not getattr(bot, "_sched_task", None):
        bot._sched_task = bot.loop.create_task(_scheduler_loop())  # type: ignore[attr-defined]
    print(f"Ready as {bot.user}")

# ---------------------------
# Queue Boards (optional utility)
# ---------------------------

async def _post_activity_board(activity: str) -> None:
    if not RAID_QUEUE_CHANNEL_ID or activity not in QUEUES:
        return
    q = QUEUES.get(activity, [])
    checked = _ensure_checked(activity)
    embed = discord.Embed(title=f"Queue — {activity}", color=_activity_color(activity))
    embed.add_field(name="Signed Up", value=str(len(q)), inline=True)
    if q:
        lines = [f"<@{uid}>{' ✅' if uid in checked else ''}" for uid in q]
        embed.add_field(name="Players (in order)", value="\n".join(lines), inline=False)
    else:
        embed.description = "No sign-ups yet. Use `/join` to get started."
    embed, attachment = _apply_activity_image(embed, activity)
    await _send_to_channel_id(RAID_QUEUE_CHANNEL_ID, None, embed=embed, file=attachment)

async def _post_all_activity_boards():
    if not RAID_QUEUE_CHANNEL_ID:
        return
    for act in list(QUEUES.keys()):
        await _post_activity_board(act)

# ---------------------------
# Slash Commands
# ---------------------------

@bot.tree.command(name="join", description="Join an activity queue")
@app_commands.describe(activity="Choose an activity to join")
@app_commands.autocomplete(activity=_activity_autocomplete)
async def join_cmd(interaction: discord.Interaction, activity: str):
    member = interaction.user if isinstance(interaction.user, discord.Member) else None
    if member and _is_sherpa(member):
        await interaction.response.send_message("Sherpa Assistants cannot join queues.", ephemeral=True)
        return
    if activity not in ALL_ACTIVITIES:
        await interaction.response.send_message("Unknown activity.", ephemeral=True)
        return
    uid = interaction.user.id
    in_any = [a for a, lst in QUEUES.items() if uid in lst]
    if activity in in_any:
        await interaction.response.send_message("You're already in that queue.", ephemeral=True)
        return
    if len(in_any) >= 2:
        await interaction.response.send_message("You can be in at most 2 different activity queues.", ephemeral=True)
        return
    _ensure_queue(activity).append(uid)
    await interaction.response.send_message(f"Joined queue for: {activity}", ephemeral=True)
    await _post_activity_board(activity)

@bot.tree.command(name="leave", description="Leave an activity queue or an event by message ID")
@app_commands.describe(activity="(Optional) activity name to leave", message_id="(Optional) event message ID to leave")
async def leave_cmd(interaction: discord.Interaction, activity: Optional[str] = None, message_id: Optional[int] = None):
    uid = interaction.user.id
    changed = False
    if message_id:
        data = SCHEDULES.get(message_id)
        if not data:
            await interaction.response.send_message("No event found with that message ID.", ephemeral=True)
            return
        participants: List[int] = data.get("players", [])  # type: ignore
        backups: List[int] = data.get("backups", [])  # type: ignore
        if uid in participants:
            participants[:] = [x for x in participants if x != uid]
            _autofill_from_backups(data)
            changed = True
        if uid in backups:
            backups[:] = [x for x in backups if x != uid]
            changed = True
        if changed:
            guild = interaction.client.get_guild(int(data.get("guild_id"))) if data.get("guild_id") else None  # type: ignore
            if guild:
                await _update_schedule_message(guild, message_id)
            await interaction.response.send_message("Left the event.", ephemeral=True)
            return
    if activity:
        if activity not in QUEUES:
            await interaction.response.send_message("Unknown activity.", ephemeral=True)
            return
        q = QUEUES.get(activity, [])
        if uid in q:
            q[:] = [x for x in q if x != uid]
            await interaction.response.send_message(f"Left queue: {activity}", ephemeral=True)
            await _post_activity_board(activity)
            return
        else:
            await interaction.response.send_message("You are not in that queue.", ephemeral=True)
            return
    await interaction.response.send_message("Specify an activity or a message_id to leave.", ephemeral=True)

@bot.tree.command(name="promote", description="Assign Sherpa Assistant role to a chosen user and announce it")
@app_commands.describe(user="User to promote to Sherpa Assistant", message_id="(Optional) event message ID to add them as a Sherpa for")
async def promote_cmd(interaction: discord.Interaction, user: discord.User, message_id: Optional[int] = None):
    data = SCHEDULES.get(message_id) if message_id else None
    if message_id and not data:
        await interaction.response.send_message("No event found with that message ID.", ephemeral=True)
        return
    if data and not _is_promoter_or_founder(interaction, data):
        await interaction.response.send_message("Only the event promoter or the founder can promote for this event.", ephemeral=True)
        return
    if not data and FOUNDER_USER_ID:
        try:
            if int(FOUNDER_USER_ID) != int(interaction.user.id):
                await interaction.response.send_message("Only the founder can run this command without an event.", ephemeral=True)
                return
        except Exception:
            pass

    guild = interaction.guild
    promoted_uid = int(user.id)
    promoted_member = guild.get_member(promoted_uid) if guild else None

    assigned = False
    if promoted_member and SHERPA_ASSISTANT_ROLE_ID:
        try:
            role = guild.get_role(int(SHERPA_ASSISTANT_ROLE_ID))
            if role:
                await promoted_member.add_roles(role, reason="Assigned Sherpa Assistant via /promote")
                assigned = True
        except Exception:
            assigned = False

    if data:
        try:
            sherpas: Set[int] = data.get("sherpas") or set()  # type: ignore
            sbackup: Set[int] = data.get("sherpa_backup") or set()  # type: ignore
            if promoted_uid in sbackup:
                sbackup.discard(promoted_uid)
                data["sherpa_backup"] = sbackup
            if promoted_uid not in sherpas:
                sherpas.add(promoted_uid)
                data["sherpas"] = sherpas
            if guild: await _update_schedule_message(guild, message_id)  # type: ignore
        except Exception:
            pass

    title = f"🎉 Congratulations, {user.mention}! 🎉"
    desc = (
        "✨ What it Means to be a Sherpa Assistant\n"
        "You are now part of an elite group dedicated to helping Guardians conquer Destiny’s toughest challenges.\n"
        "Sherpas bring patience, clarity, and positive vibes to every fireteam.\n"
        "You’re the torchbearers — guiding others through chaos and turning doubt into understanding.\n\n"
        "❤️ Why We Do This\n"
        "Every Guardian deserves the chance to experience the best of Destiny.\n"
        "By serving as a Sherpa Assistant, you’re building a stronger, more inclusive community where knowledge is shared.\n\n"
        "⚔️ Expectations\n"
        "• Be the calm voice when the fireteam feels the pressure\n"
        "• Explain mechanics clearly so anyone can succeed\n"
        "• Turn wipes into lessons, and lessons into victory\n"
        "• Keep every run welcoming, fun, and unforgettable\n\n"
        "🧭 Carry the Light\n"
        "Lead with patience, lift others up, and show what it truly means to Carry the Light."
    )
    emb = discord.Embed(title=title, description=desc, color=0xFFD700)
    if data:
        try:
            emb.add_field(name="Event", value=data.get("activity", "event"), inline=True)
            emb.add_field(name="When", value=data.get("when_text", "TBD"), inline=True)
        except Exception:
            pass
    emb.set_footer(text=f"Assigned by {interaction.user.display_name}")

    posted = 0
    for ch_id in (GENERAL_CHANNEL_ID, GENERAL_SHERPA_CHANNEL_ID):
        try:
            if ch_id:
                msg = await _send_to_channel_id(ch_id, embed=emb)  # type: ignore[arg-type]
                if msg:
                    posted += 1
                    try: await msg.add_reaction("🎉")
                    except Exception: pass
        except Exception:
            pass

    try:
        if promoted_member:
            d = await promoted_member.create_dm()
            await d.send(f"You've been assigned the Sherpa Assistant role{(f' for {data.get('activity')}' if data else '')}.")
    except Exception:
        pass

    await interaction.response.send_message(f"Promotion applied. Role assigned: {assigned}. Announced in {posted} channel(s).", ephemeral=True)

@bot.tree.command(name="add", description="Add a user to a queue or event (promoter/founder for events)")
@app_commands.describe(activity="(Optional) activity to add to", message_id="(Optional) event message ID to add to", user="User mention or ID to add")
async def add_cmd(interaction: discord.Interaction, user: str, activity: Optional[str] = None, message_id: Optional[int] = None):
    guild = interaction.guild
    uid_list = _parse_user_ids(user, guild) if guild else []
    if not uid_list:
        await interaction.response.send_message("Couldn't resolve that user.", ephemeral=True)
        return
    uid = uid_list[0]
    if message_id:
        data = SCHEDULES.get(message_id)
        if not data:
            await interaction.response.send_message("No event found with that message ID.", ephemeral=True)
            return
        if not _is_promoter_or_founder(interaction, data):
            await interaction.response.send_message("Only the promoter or founder can add users to this event.", ephemeral=True)
            return
        participants: List[int] = data.get("players", [])  # type: ignore
        backups: List[int] = data.get("backups", [])  # type: ignore
        cap = int(data.get("capacity", 0))
        reserved = int(data.get("reserved_sherpas", 0))
        player_slots = max(0, cap - reserved)
        if uid in participants or uid in backups:
            await interaction.response.send_message("User already in event.", ephemeral=True)
            return
        if len(participants) < player_slots:
            participants.append(uid); status = "Player"
        else:
            backups.append(uid); status = "Backup"
        if guild: await _update_schedule_message(guild, message_id)  # type: ignore
        await interaction.response.send_message(f"Added user as {status}.", ephemeral=True)
        return

    if activity:
        if activity not in ALL_ACTIVITIES:
            await interaction.response.send_message("Unknown activity.", ephemeral=True)
            return
        q = _ensure_queue(activity)
        if uid in q:
            await interaction.response.send_message("User already in queue.", ephemeral=True)
            return
        q.append(uid)
        await interaction.response.send_message(f"Added user to queue: {activity}", ephemeral=True)
        await _post_activity_board(activity)
        return

    await interaction.response.send_message("Specify an activity or message_id to add the user to.", ephemeral=True)

@bot.tree.command(name="remove", description="Remove a user from a queue or event (founder only)")
@founder_only()
@app_commands.describe(activity="(Optional) activity to remove from", message_id="(Optional) event message ID", user="User mention or ID to remove")
async def remove_cmd(interaction: discord.Interaction, user: str, activity: Optional[str] = None, message_id: Optional[int] = None):
    guild = interaction.guild
    uid_list = _parse_user_ids(user, guild) if guild else []
    if not uid_list:
        await interaction.response.send_message("Couldn't resolve that user.", ephemeral=True)
        return
    uid = uid_list[0]
    if message_id:
        data = SCHEDULES.get(message_id)
        if not data:
            await interaction.response.send_message("No event found with that message ID.", ephemeral=True)
            return
        if not _is_promoter_or_founder(interaction, data):
            await interaction.response.send_message("Only the promoter or founder can remove users from this event.", ephemeral=True)
            return
        participants: List[int] = data.get("players", [])  # type: ignore
        backups: List[int] = data.get("backups", [])  # type: ignore
        removed = False
        if uid in participants:
            participants[:] = [x for x in participants if x != uid]
            _autofill_from_backups(data); removed = True
        if uid in backups:
            backups[:] = [x for x in backups if x != uid]
            removed = True
        if removed and guild:
            await _update_schedule_message(guild, message_id)  # type: ignore
        await interaction.response.send_message("Removed user from event." if removed else "User not in that event.", ephemeral=True)
        return

    if activity:
        if activity not in QUEUES:
            await interaction.response.send_message("Unknown activity.", ephemeral=True)
            return
        q = QUEUES.get(activity, [])
        if uid in q:
            q[:] = [x for x in q if x != uid]
            await interaction.response.send_message("Removed user from queue.", ephemeral=True)
            await _post_activity_board(activity)
            return
        await interaction.response.send_message("User not in that queue.", ephemeral=True)
        return

    await interaction.response.send_message("Specify an activity or message_id to remove the user from.", ephemeral=True)

@bot.tree.command(name="queue", description="Post the current queues (one embed per activity, or pick a specific activity)")
@app_commands.describe(activity="(Optional) Choose an activity to show its queue only")
@app_commands.autocomplete(activity=_activity_autocomplete)
async def queue_cmd(interaction: discord.Interaction, activity: Optional[str] = None):
    await interaction.response.defer(ephemeral=True)
    if activity:
        if activity not in ALL_ACTIVITIES:
            await interaction.followup.send("Unknown activity.", ephemeral=True)
            return
        await _post_activity_board(activity)
        await interaction.followup.send(f"Queue board posted for: {activity}", ephemeral=True)
    else:
        await _post_all_activity_boards()
        await interaction.followup.send("Queue boards posted.", ephemeral=True)

# ---------------------------
# Parser
# ---------------------------

def _parse_user_ids(text: str, guild: Optional[discord.Guild]) -> List[int]:
    if not text or not guild:
        return []
    parts = [p.strip() for p in text.replace(",", " ").split() if p.strip()]
    out: List[int] = []
    for p in parts:
        if p.isdigit():
            out.append(int(p)); continue
        if p.startswith("<@") and p.endswith(">"):
            num = "".join(ch for ch in p if ch.isdigit())
            if num: out.append(int(num)); continue
        m = discord.utils.find(lambda m: m.display_name.lower() == p.lower() or m.name.lower() == p.lower(), guild.members)
        if m: out.append(m.id)
    seen = set(); uniq: List[int] = []
    for uid in out:
        if uid not in seen:
            uniq.append(uid); seen.add(uid)
    return uniq

# ---------------------------
# DM Confirm Views
# ---------------------------

class ConfirmView(discord.ui.View):
    def __init__(self, mid: int, uid: int):
        super().__init__(timeout=None); self.mid = mid; self.uid = uid

    @discord.ui.button(label="Confirm", style=discord.ButtonStyle.success, custom_id="confirm_yes")
    async def yes(self, interaction: discord.Interaction, button: discord.ui.Button):  # type: ignore[override]
        if interaction.user.id != self.uid:
            await interaction.response.send_message("This DM button isn't for you.", ephemeral=True); return
        data = SCHEDULES.get(self.mid)
        if not data:
            await interaction.response.send_message("Event no longer exists.", ephemeral=True); return
        participants: List[int] = data.get("players", [])  # type: ignore
        backups: List[int] = data.get("backups", [])  # type: ignore
        cap = int(data.get("capacity", 0)); reserved = int(data.get("reserved_sherpas", 0))
        player_slots = max(0, cap - reserved)
        if self.uid in participants:
            await interaction.response.send_message("You're already locked in.", ephemeral=True); return
        if len(participants) < player_slots:
            participants.append(self.uid)
            await interaction.response.send_message("Locked in. See you there! ✅", ephemeral=True)
        else:
            if self.uid not in backups:
                backups.append(self.uid)
            await interaction.response.send_message("Roster is full — added as **Backup**.", ephemeral=True)
        guild = interaction.client.get_guild(int(data.get("guild_id"))) if data.get("guild_id") else None  # type: ignore
        if guild: await _update_schedule_message(guild, self.mid)

    @discord.ui.button(label="Can't make it", style=discord.ButtonStyle.secondary, custom_id="confirm_no")
    async def no(self, interaction: discord.Interaction, button: discord.ui.Button):  # type: ignore[override]
        if interaction.user.id != self.uid:
            await interaction.response.send_message("This DM button isn't for you.", ephemeral=True); return
        data = SCHEDULES.get(self.mid)
        if data:
            participants: List[int] = data.get("players", [])  # type: ignore
            if self.uid in participants:
                participants[:] = [x for x in participants if x != self.uid]
                _autofill_from_backups(data)
            guild = interaction.client.get_guild(int(data.get("guild_id"))) if data.get("guild_id") else None  # type: ignore
            if guild: await _update_schedule_message(guild, self.mid)
        await interaction.response.send_message("All good. Thanks for letting us know.", ephemeral=True)

class SherpaConfirmView(discord.ui.View):
    def __init__(self, mid: int, uid: int):
        super().__init__(timeout=None); self.mid = mid; self.uid = uid

    @discord.ui.button(label="Confirm Sherpa", style=discord.ButtonStyle.success, custom_id="sherpa_confirm_yes")
    async def yes(self, interaction: discord.Interaction, button: discord.ui.Button):  # type: ignore[override]
        if interaction.user.id != self.uid:
            await interaction.response.send_message("This DM button isn't for you.", ephemeral=True); return
        data = SCHEDULES.get(self.mid)
        if not data:
            await interaction.response.send_message("Event no longer exists.", ephemeral=True); return
        sherpas: Set[int] = data.get("sherpas") or set()  # type: ignore
        sbackup: Set[int] = data.get("sherpa_backup") or set()  # type: ignore
        reserved = int(data.get("reserved_sherpas", 0))
        if self.uid in sherpas:
            await interaction.response.send_message("You're already locked in as a Sherpa.", ephemeral=True); return
        if len(sherpas) < reserved:
            sherpas.add(self.uid); data["sherpas"] = sherpas
            await interaction.response.send_message("Locked in as Sherpa. Thank you! ✅", ephemeral=True)
        else:
            if self.uid not in sbackup:
                sbackup.add(self.uid); data["sherpa_backup"] = sbackup
            await interaction.response.send_message("All Sherpa slots are full — added as Sherpa Backup.", ephemeral=True)
        guild = interaction.client.get_guild(int(data.get("guild_id"))) if data.get("guild_id") else None  # type: ignore
        if guild: await _update_schedule_message(guild, self.mid)

    @discord.ui.button(label="Can't make it", style=discord.ButtonStyle.secondary, custom_id="sherpa_confirm_no")
    async def no(self, interaction: discord.Interaction, button: discord.ui.Button):  # type: ignore[override]
        if interaction.user.id != self.uid:
            await interaction.response.send_message("This DM button isn't for you.", ephemeral=True); return
        data = SCHEDULES.get(self.mid)
        if data:
            sherpas: Set[int] = data.get("sherpas") or set()  # type: ignore
            sbackup: Set[int] = data.get("sherpa_backup") or set()  # type: ignore
            if self.uid in sherpas: sherpas.discard(self.uid)
            if self.uid in sbackup: sbackup.discard(self.uid)
            guild = interaction.client.get_guild(int(data.get("guild_id"))) if data.get("guild_id") else None  # type: ignore
            if guild: await _update_schedule_message(guild, self.mid)
        await interaction.response.send_message("All good. Thanks for letting us know.", ephemeral=True)

# ---------------------------
# Schedules & Reminders
# ---------------------------

def _autofill_from_backups(data: Dict[str, object]):
    cap = int(data.get("capacity", 0))
    reserved = int(data.get("reserved_sherpas", 0))
    player_slots = max(0, cap - reserved)
    participants: List[int] = data.get("players", [])  # type: ignore
    backups: List[int] = data.get("backups", [])  # type: ignore
    moved: List[int] = []
    while len(participants) < player_slots and backups:
        nxt = backups.pop(0)
        if nxt not in participants:
            participants.append(nxt); moved.append(nxt)
    return moved

async def _update_schedule_message(guild: discord.Guild, message_id: int):
    data = SCHEDULES.get(message_id)
    if not data: return
    ch_id = int(data.get("channel_id")) if data.get("channel_id") else None  # type: ignore
    if not ch_id: return
    try:
        ch = bot.get_channel(ch_id) or await bot.fetch_channel(ch_id)
        msg = await ch.fetch_message(int(message_id))
        embed, _ = await _render_event_embed(guild, str(data["activity"]), data)  # type: ignore
        await msg.edit(embed=embed)
    except Exception as e:
        print("Failed to update schedule msg:", e)

async def _scheduler_loop():
    await bot.wait_until_ready()
    while not bot.is_closed():
        try:
            now = int(datetime.now(ZoneInfo("UTC") if ZoneInfo else None).timestamp())
            for mid, data in list(SCHEDULES.items()):
                start_ts = data.get("start_ts")
                if not start_ts: continue
                cap = int(data.get("capacity", 0))
                reserved = int(data.get("reserved_sherpas", 0))
                player_slots = max(0, cap - reserved)
                participants: List[int] = data.get("players", [])  # type: ignore

                # Auto-open at T-2h if player slots remain
                if not data.get("signups_open") and now >= start_ts - 2*60*60 and len(participants) < player_slots:
                    data["signups_open"] = True
                    # Add ✅, 📝, ❌ to main event post
                    try:
                        ch = bot.get_channel(int(data.get("channel_id"))) or await bot.fetch_channel(int(data.get("channel_id")))
                        if ch:
                            msg = await ch.fetch_message(int(mid))
                            for emoji in ("✅", "📝", "❌"):
                                try: await msg.add_reaction(emoji)
                                except Exception: pass
                    except Exception:
                        pass
                    # LFG announcement ONLY if channel configured
                    if LFG_CHAT_CHANNEL_ID:
                        event_link = None
                        try:
                            ch = bot.get_channel(int(data.get("channel_id"))) or await bot.fetch_channel(int(data.get("channel_id")))
                            m = await ch.fetch_message(int(mid)) if ch else None
                            event_link = m.jump_url if m else None
                        except Exception:
                            event_link = None
                        await _send_to_channel_id(
                            LFG_CHAT_CHANNEL_ID,
                            content=(
                                f"📣 **{data['activity']}** starts in ~2 hours and still has open slots.\n"
                                + (f"Join here: {event_link}" if event_link else "Check the event signup post to join.")
                            ),
                        )

                # DM Reminders: 2h, 30m, start
                for label, delta, key in (("2h", 2*60*60, "r_2h"), ("30m", 30*60, "r_30m"), ("start", 0, "r_0m")):
                    if not data.get(key) and now >= start_ts - delta:
                        await _send_reminders(data, label)
                        data[key] = True

        except Exception as e:
            print("scheduler error:", e)
        finally:
            await asyncio.sleep(60)

async def _send_reminders(data: Dict[str, object], label: str):
    guild = bot.get_guild(int(data.get("guild_id"))) if data.get("guild_id") else None  # type: ignore
    if not guild: return
    activity = data.get("activity", "Event")
    when_text = data.get("when_text", "soon")
    participants: List[int] = data.get("players", [])  # type: ignore
    sherpas: Set[int] = data.get("sherpas", set())  # type: ignore

    msg = {
        "2h": f"Reminder: **{activity}** in ~2 hours ({when_text}).",
        "30m": f"Reminder: **{activity}** in ~30 minutes ({when_text}).",
        "start": f"It's time: **{activity}** ({when_text}).",
    }.get(label, f"Reminder: **{activity}** ({when_text}).")

    async def dm(uid: int):
        try:
            member = guild.get_member(uid)
            if not member: return
            d = await member.create_dm()
            await d.send(msg)
        except Exception:
            pass

    for uid in participants: await dm(uid)
    for uid in sherpas: await dm(uid)

    # Schedule a survey DM 3h after start (for 'start' only)
    if label == "start":
        async def survey_task():
            try:
                await asyncio.sleep(3 * 60 * 60)
                g = bot.get_guild(int(data.get("guild_id"))) if data.get("guild_id") else None  # type: ignore
                if not g: return
                survey_msg = (
                    f"Thanks for running **{activity}**! We'd love your feedback.\n"
                    f"Please fill out the survey in **#survey-and-suggestions**."
                )
                for uid in participants:
                    try:
                        member = g.get_member(uid)
                        if member:
                            d = await member.create_dm()
                            await d.send(survey_msg)
                    except Exception:
                        pass
            except Exception:
                pass
        bot.loop.create_task(survey_task())

# ---------------------------
# /schedule
# ---------------------------

@bot.tree.command(name="schedule", description="(Founder) Create event: 2 embeds + 2 announcements, DM queue, reminders")
@founder_only()
@app_commands.describe(
    activity="Activity name",
    datetime_str="Date and time (MM-DD HH:MM, 24h)",
    timezone="Timezone (dropdown)",
    reserved_sherpas="Number of Sherpa slots to reserve (default 2)",
    sherpas="User(s) to pre-slot as Sherpa (optional)",
    participants="User(s) to pre-slot as Participant (optional)",
)
@app_commands.autocomplete(activity=_activity_autocomplete)
@app_commands.choices(
    timezone=[
        app_commands.Choice(name="US Eastern", value="America/New_York"),
        app_commands.Choice(name="US Central", value="America/Chicago"),
        app_commands.Choice(name="US Mountain", value="America/Denver"),
        app_commands.Choice(name="US Pacific", value="America/Los_Angeles"),
        app_commands.Choice(name="UTC", value="UTC"),
        app_commands.Choice(name="Europe/London", value="Europe/London"),
        app_commands.Choice(name="Europe/Paris", value="Europe/Paris"),
        app_commands.Choice(name="Asia/Tokyo", value="Asia/Tokyo"),
    ]
)
async def schedule_cmd(
    interaction: discord.Interaction,
    activity: str,
    datetime_str: str,
    timezone: str = "America/New_York",
    reserved_sherpas: Optional[int] = 2,
    sherpas: Optional[str] = None,
    participants: Optional[str] = None,
):
    try:
        await interaction.response.defer(ephemeral=True)
    except Exception:
        pass

    try:
        if activity not in ALL_ACTIVITIES:
            await interaction.followup.send("Unknown activity.", ephemeral=True); return

        # Channel: main event embed must go into EVENT_SIGNUP_CHANNEL_ID (fallback: current channel)
        channel_id = (EVENT_SIGNUP_CHANNEL_ID or interaction.channel_id)

        cap = _cap_for_activity(activity)
        reserved = max(0, min(int(reserved_sherpas or 0), cap))

        q = QUEUES.get(activity, [])
        candidates = list(q)  # DM everyone in queue

        # Parse datetime_str (MM-DD HH:MM) with current year
        try:
            date_part, time_part = datetime_str.strip().split()
            year = datetime.now().year
            date_full = f"{year}-{date_part}"
        except Exception:
            await interaction.followup.send("Invalid datetime format. Use MM-DD HH:MM.", ephemeral=True); return

        start_ts = _parse_date_time_to_epoch(date_full, time_part, tz_name=timezone)
        when_text = f"<t:{start_ts}:F> ({timezone})" if start_ts else "TBD"

        guild = interaction.guild
        sherpa_ids = set(_parse_user_ids(sherpas or "", guild)) if sherpas else set()
        participant_ids = _parse_user_ids(participants or "", guild) if participants else []

        promoter_id = interaction.user.id
        if promoter_id not in participant_ids:
            participant_ids.insert(0, promoter_id)

        # Merge sherpas into participant order so they consume player slots
        merged_participants = list(participant_ids)
        for sid in list(sherpa_ids):
            if sid not in merged_participants:
                merged_participants.append(sid)

        player_slots = max(0, cap - reserved)
        seen = set(); uniq_participants: List[int] = []
        for uid in merged_participants:
            if uid not in seen:
                uniq_participants.append(uid); seen.add(uid)
        players_final = uniq_participants[:player_slots]
        backups_final = uniq_participants[player_slots:]

        data = {
            "guild_id": guild.id if guild else None,
            "activity": activity,
            "desc": f"Scheduled by {interaction.user.mention}. Check your DMs to confirm.",
            "when_text": when_text,
            "capacity": cap,
            "reserved_sherpas": reserved,
            "sherpas": sherpa_ids,
            "sherpa_backup": set(),
            "candidates": candidates,
            "players": players_final,
            "backups": backups_final,
            "promoter_id": promoter_id,
            "signups_open": False,
            "channel_id": channel_id,
            "start_ts": start_ts,
            "r_2h": False, "r_30m": False, "r_0m": False,
        }

        # ---- EMBED 1: Main Event Embed (EVENT_SIGNUP_CHANNEL_ID) ----
        embed, f = await _render_event_embed(guild, activity, data)
        ev_msg = await _send_to_channel_id(int(channel_id), embed=embed, file=f)
        if not ev_msg:
            await interaction.followup.send("Failed to post event — set RAID_DUNGEON_EVENT_SIGNUP_CHANNEL_ID or run this in a channel.", ephemeral=True)
            return

        # Add initial 📝 and ❌ only (✅ appears at T-2h if player slots remain)
        for emoji in ("📝", "❌"):
            try: await ev_msg.add_reaction(emoji)
            except Exception: pass

        mid = ev_msg.id
        SCHEDULES[mid] = data

        # ---- EMBED 2: Sherpa Signup Embed (RAID_SIGN_UP_CHANNEL_ID) ----
        sherpa_alert_url = None
        if RAID_SIGN_UP_CHANNEL_ID and reserved > 0:
            try:
                sherpa_embed = discord.Embed(
                    title=f"🧭 Sherpa Signup — {activity}",
                    description=(
                        f"{reserved} reserved Sherpa slot(s). React ✅ on **this** post to claim your Sherpa slot.\n"
                        f"Overflow becomes **Sherpa Backup**."
                    ),
                    color=_activity_color(activity),
                )
                sherpa_embed.add_field(name="When", value=when_text, inline=True)
                try:
                    sherpa_embed.add_field(name="Main Event", value=f"[Jump to event]({ev_msg.jump_url})", inline=False)
                except Exception:
                    pass

                alert = await _send_to_channel_id(int(RAID_SIGN_UP_CHANNEL_ID), embed=sherpa_embed)
                if alert:
                    SCHEDULES[mid]["sherpa_alert_channel_id"] = str(alert.channel.id)
                    SCHEDULES[mid]["sherpa_alert_message_id"] = str(alert.id)
                    try: await alert.add_reaction("✅")
                    except Exception: pass
                    try:
                        sherpa_alert_url = alert.jump_url
                    except Exception:
                        pass
            except Exception:
                pass

        # ---- ANNOUNCEMENT 1: General Sherpa ping (GENERAL_SHERPA_CHANNEL_ID) ----
        if GENERAL_SHERPA_CHANNEL_ID:
            try:
                ping_text = f"<@&{SHERPA_ASSISTANT_ROLE_ID}>" if SHERPA_ASSISTANT_ROLE_ID else None
                gen_embed = discord.Embed(
                    title=f"Sherpa Signup — {activity}",
                    description=(
                        f"{when_text}\n"
                        f"Please use the **Sherpa signup post** to claim your slot (✅). "
                        f"Extras become **Sherpa Backup**."
                    ),
                    color=_activity_color(activity),
                )
                # Prefer linking directly to the Sherpa signup post; fall back to main event
                try:
                    if sherpa_alert_url:
                        gen_embed.add_field(name="Sherpa Signup", value=f"[Tap here to claim]({sherpa_alert_url})", inline=False)
                    elif ev_msg:
                        gen_embed.add_field(name="Main Event", value=f"[Jump to event]({ev_msg.jump_url})", inline=False)
                except Exception:
                    pass
                await _send_to_channel_id(int(GENERAL_SHERPA_CHANNEL_ID), content=ping_text, embed=gen_embed)
            except Exception:
                pass

        # ---- DM pre-slotted sherpas with a SherpaConfirmView ----
        try:
            for sid in list(sherpa_ids):
                try:
                    m = guild.get_member(sid) if guild else None
                    if not m: continue
                    dm = await m.create_dm()
                    content = (
                        f"You've been pre-slotted as a **Sherpa** for **{activity}** at **{when_text}**.\n"
                        "Tap **Confirm Sherpa** to lock your Sherpa slot, or **Can't make it** to decline."
                    )
                    await dm.send(content=content, view=SherpaConfirmView(mid=mid, uid=sid))
                except Exception:
                    pass
        except Exception:
            pass

        # ---- DMs to entire queue (ConfirmView) ----
        sent = 0
        for uid in candidates:
            try:
                m = guild.get_member(uid) if guild else None
                if not m: continue
                dm = await m.create_dm()
                await dm.send(
                    content=(
                        f"You've been selected for **{activity}** at **{when_text}** in {guild.name if guild else 'server'}.\n"
                        f"Tap **Confirm** to lock your spot."
                    ),
                    view=ConfirmView(mid=mid, uid=uid),
                )
                sent += 1
            except Exception as e:
                print("DM failed:", e)

        # DM any pre-slotted players we didn't DM above
        pre_dmed = set(candidates)
        p_sent = 0
        for uid in data.get("players", []) or []:
            try:
                if uid in pre_dmed: continue
                m = guild.get_member(uid) if guild else None
                if not m: continue
                dm = await m.create_dm()
                content = (
                    f"You're pre-slotted as a Player for **{activity}** at **{when_text}** in {guild.name if guild else 'server'}.\n"
                    "Tap **Confirm** to lock your spot, or **Can't make it** to decline."
                )
                await dm.send(content=content, view=ConfirmView(mid=mid, uid=uid))
                p_sent += 1
            except Exception as e:
                print("Pre-slot DM failed:", e)

        await interaction.followup.send(
            f"Scheduled **{activity}**. DMed {sent} queued player(s), notified {p_sent} pre-slotted participant(s).",
            ephemeral=True,
        )

    except Exception as e:
        print("/schedule command error:", e)
        try:
            await interaction.followup.send("An error occurred while scheduling the event. Check the bot logs.", ephemeral=True)
        except Exception:
            try:
                await interaction.response.send_message("An error occurred while scheduling the event. Check the bot logs.", ephemeral=True)
            except Exception:
                pass

# ---------------------------
# Reactions
# ---------------------------

@bot.event
async def on_raw_reaction_add(payload: discord.RawReactionActionEvent):
    if bot.user and payload.user_id == bot.user.id:
        return

    # Sherpa alert claim (✅ on the sherpa signup message in RAID_SIGN_UP_CHANNEL)
    for mid, data in list(SCHEDULES.items()):
        alert_id = int(data.get("sherpa_alert_message_id")) if data.get("sherpa_alert_message_id") else None
        alert_ch = int(data.get("sherpa_alert_channel_id")) if data.get("sherpa_alert_channel_id") else None
        if alert_id and payload.message_id == alert_id and str(payload.emoji) == "✅" and (alert_ch is None or payload.channel_id == alert_ch):
            guild = bot.get_guild(payload.guild_id) if payload.guild_id else None
            if not guild: return
            member = guild.get_member(payload.user_id)
            if not member or not _is_sherpa_assistant(member):
                return
            reserved = int(data.get("reserved_sherpas", 0))
            sherpas: Set[int] = data.get("sherpas")  # type: ignore
            backup: Set[int] = data.get("sherpa_backup")  # type: ignore
            if len(sherpas) < reserved and member.id not in sherpas:
                sherpas.add(member.id)
            else:
                backup.add(member.id)
            await _update_schedule_message(guild, int(mid))
            try:
                dm = await member.create_dm()
                when_text = data.get("when_text"); activity = data.get("activity")
                await dm.send(
                    content=(
                        f"You've claimed a Sherpa slot for **{activity}** at **{when_text}**.\n"
                        "Tap **Confirm Sherpa** to lock your Sherpa slot."
                    ),
                    view=SherpaConfirmView(mid=int(mid), uid=member.id),
                )
            except Exception:
                pass
            return

    # 📝 on main event message → add as backup
    if str(payload.emoji) == "📝":
        data = SCHEDULES.get(payload.message_id)
        if not data: return
        guild = bot.get_guild(payload.guild_id) if payload.guild_id else None
        if not guild: return
        participants: List[int] = data.get("players", [])  # type: ignore
        backups: List[int] = data.get("backups", [])  # type: ignore
        if payload.user_id not in participants and payload.user_id not in backups:
            backups.append(payload.user_id)
            await _update_schedule_message(guild, int(payload.message_id))
        return

    # ✅ on main event message
    if str(payload.emoji) == "✅":
        data = SCHEDULES.get(payload.message_id)
        if not data: return
        guild = bot.get_guild(payload.guild_id) if payload.guild_id else None
        if not guild: return
        participants: List[int] = data.get("players", [])  # type: ignore
        backups: List[int] = data.get("backups", [])  # type: ignore
        cap = int(data.get("capacity", 0))
        reserved = int(data.get("reserved_sherpas", 0))
        player_slots = max(0, cap - reserved)

        if not data.get("signups_open"):
            # Before T-2h, ✅ acts as backup intent
            if payload.user_id not in participants and payload.user_id not in backups:
                backups.append(payload.user_id)
            await _update_schedule_message(guild, int(payload.message_id))
            return

        # After open: ✅ tries to join as player; else backup
        if payload.user_id in participants or payload.user_id in backups:
            await _update_schedule_message(guild, int(payload.message_id)); return
        if len(participants) < player_slots:
            participants.append(payload.user_id)
        else:
            backups.append(payload.user_id)
        await _update_schedule_message(guild, int(payload.message_id))
        return

    # ❌ on main event message → leave players/backups
    if str(payload.emoji) == "❌":
        data = SCHEDULES.get(payload.message_id)
        if not data: return
        guild = bot.get_guild(payload.guild_id) if payload.guild_id else None
        if not guild: return
        participants: List[int] = data.get("players", [])  # type: ignore
        backups: List[int] = data.get("backups", [])  # type: ignore
        removed = False
        if payload.user_id in participants:
            participants[:] = [x for x in participants if x != payload.user_id]; removed = True
            _autofill_from_backups(data)
        if payload.user_id in backups:
            backups[:] = [x for x in backups if x != payload.user_id]; removed = True
        if removed: await _update_schedule_message(guild, int(payload.message_id))
        return

@bot.event
async def on_raw_reaction_remove(payload: discord.RawReactionActionEvent):
    data = SCHEDULES.get(payload.message_id)
    if not data: return
    guild = bot.get_guild(payload.guild_id) if payload.guild_id else None
    if not guild: return

    if str(payload.emoji) == "✅":
        if data.get("signups_open"):
            participants: List[int] = data.get("players", [])  # type: ignore
            if payload.user_id in participants:
                participants[:] = [x for x in participants if x != payload.user_id]
                _autofill_from_backups(data)
                await _update_schedule_message(guild, int(payload.message_id))
        else:
            backups: List[int] = data.get("backups", [])  # type: ignore
            if payload.user_id in backups:
                backups[:] = [x for x in backups if x != payload.user_id]
                await _update_schedule_message(guild, int(payload.message_id))
        return

# ---------------------------
# Error handler
# ---------------------------

@bot.tree.error
async def on_app_command_error(interaction: discord.Interaction, error: Exception):
    try:
        if interaction.response.is_done():
            await interaction.followup.send(f"Error: {error.__class__.__name__}: {error}", ephemeral=True)
        else:
            await interaction.response.send_message(f"Error: {error.__class__.__name__}: {error}", ephemeral=True)
    except Exception:
        pass

# ---------------------------
# Boot
# ---------------------------

if __name__ == "__main__":
    token = get_token("DISCORD_TOKEN")
    bot.run(token)<|MERGE_RESOLUTION|>--- conflicted
+++ resolved
@@ -210,9 +210,15 @@
         if not FOUNDER_USER_ID:
             return True
         try:
-            return interaction.user.id == int(FOUNDER_USER_ID)
+            if FOUNDER_USER_ID and interaction.user.id == int(FOUNDER_USER_ID):
+                return True
         except Exception:
-            return False
+            pass
+        if isinstance(interaction.user, discord.Member):
+            # fallback by role name in case founder id not set
+            if any(r.name.lower() == "founder" for r in interaction.user.roles):
+                return True
+        raise app_commands.CheckFailure("You are not authorized to use this command.")
     return app_commands.check(predicate)
 
 def _is_promoter_or_founder(interaction: discord.Interaction, data: Optional[Dict[str, object]] = None) -> bool:
@@ -243,23 +249,10 @@
     if promoter_id:
         embed.add_field(name="Scheduled by", value=f"<@{promoter_id}>", inline=True)
         try:
-<<<<<<< HEAD
             member = guild.get_member(int(promoter_id)) if guild and promoter_id else None
             if member and member.avatar: embed.set_thumbnail(url=member.avatar.url)
         except Exception:
             pass
-=======
-            if FOUNDER_USER_ID and interaction.user.id == int(FOUNDER_USER_ID):
-                return True
-        except Exception:
-            pass
-        if isinstance(interaction.user, discord.Member):
-            # fallback by role name in case founder id not set
-            if any(r.name.lower() == "founder" for r in interaction.user.roles):
-                return True
-        raise app_commands.CheckFailure("You are not authorized to use this command.")
-    return app_commands.check(predicate)
->>>>>>> 0fce154d
 
     sherpas: Set[int] = data.get("sherpas") or set()  # type: ignore
     s_backups: Set[int] = data.get("sherpa_backup") or set()  # type: ignore
